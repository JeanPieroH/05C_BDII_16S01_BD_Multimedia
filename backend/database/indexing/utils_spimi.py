import re
from nltk.corpus import stopwords
from nltk.stem import SnowballStemmer
from nltk.tokenize import word_tokenize

STOPWORDS = set(stopwords.words("english"))
STEMMER = SnowballStemmer("english")

def check_nltk_punkt():
    """
    Verifica si el recurso 'punkt' está disponible.
    Si no está, lo descarga automáticamente.
    """
    import nltk
    try:
        nltk.data.find('tokenizers/punkt')
    except LookupError:
        print("Descargando 'punkt' de NLTK...")
        nltk.download('punkt')
    try:
<<<<<<< HEAD
        nltk.data.find('tokenizers/punkt_tab/english.pickle') 
=======
        nltk.data.find('tokenizers/punkt_tab')
>>>>>>> 23b933c5
    except LookupError:
        print("Descargando 'punkt_tab' de NLTK...")
        nltk.download('punkt_tab')

def preprocess(text: str) -> list[str]:
    check_nltk_punkt()
    text = text.lower()
    text = re.sub(r"[^\w\s]", " ", text)  # remove punctuation
    tokens = word_tokenize(text)
    filtered = [t for t in tokens if t.isalpha() and t not in STOPWORDS]
    stemmed = [STEMMER.stem(t) for t in filtered]
    return stemmed<|MERGE_RESOLUTION|>--- conflicted
+++ resolved
@@ -18,11 +18,7 @@
         print("Descargando 'punkt' de NLTK...")
         nltk.download('punkt')
     try:
-<<<<<<< HEAD
-        nltk.data.find('tokenizers/punkt_tab/english.pickle') 
-=======
         nltk.data.find('tokenizers/punkt_tab')
->>>>>>> 23b933c5
     except LookupError:
         print("Descargando 'punkt_tab' de NLTK...")
         nltk.download('punkt_tab')
