--- conflicted
+++ resolved
@@ -528,11 +528,7 @@
     """
     Construye el índice invertido SPIMI para los campos de tipo 'text' de la tabla.
     """
-<<<<<<< HEAD
-    indexer = SPIMIIndexer()
-=======
     indexer = SPIMIIndexer(_table_path)
->>>>>>> 23b933c5
     indexer.build_index(_table_path(table_name))
 
 
